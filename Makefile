--- conflicted
+++ resolved
@@ -79,11 +79,8 @@
 
 .PHONY: test
 test: manifests generate fmt vet envtest .coverage ## Run tests .
-<<<<<<< HEAD
 	KUBEBUILDER_ASSETS="$(shell $(ENVTEST) use $(ENVTEST_K8S_VERSION) -p path)" go test -gcflags=all=-l $$(go list ./... | grep -v mock | grep -v e2e | grep -v hack) -v -coverprofile $(CURDIR)/.coverage/coverage-unit.out  ## Prohibit inline optimization when using gomonkey
-=======
-	KUBEBUILDER_ASSETS="$(shell $(ENVTEST) use $(ENVTEST_K8S_VERSION) -p path)" go test -gcflags=all=-l ./... -v -coverprofile $(CURDIR)/.coverage/coverage-unit.out  ## Prohibit inline optimization when using gomonkey
->>>>>>> 4357c7de
+
 
 ##@ Build
 
