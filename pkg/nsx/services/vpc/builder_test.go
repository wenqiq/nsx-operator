--- conflicted
+++ resolved
@@ -114,11 +114,7 @@
 			ncPrivateIps: []string{"192.168.3.0/24"},
 			useAVILB:     false,
 			expVPC: &model.Vpc{
-<<<<<<< HEAD
-				PrivateIpv4Blocks: []string{"192.168.3.0/24"},
-=======
 				PrivateIps: []string{"192.168.3.0/24"},
->>>>>>> 4e4decd5
 			},
 		},
 		{
@@ -145,17 +141,10 @@
 			ncPrivateIps: []string{"192.168.3.0/24"},
 			useAVILB:     false,
 			expVPC: &model.Vpc{
-<<<<<<< HEAD
-				Id:                common.String("ns1-netinfouid1"),
-				DisplayName:       common.String("ns1-netinfouid1"),
-				PrivateIpv4Blocks: []string{"192.168.3.0/24"},
-				IpAddressType:     common.String("IPV4"),
-=======
 				Id:            common.String("ns1-netinfouid1"),
 				DisplayName:   common.String("ns1-netinfouid1"),
 				PrivateIps:    []string{"192.168.3.0/24"},
 				IpAddressType: common.String("IPV4"),
->>>>>>> 4e4decd5
 				Tags: []model.Tag{
 					{Scope: common.String("nsx-op/cluster"), Tag: common.String("cluster1")},
 					{Scope: common.String("nsx-op/version"), Tag: common.String("1.0.0")},
